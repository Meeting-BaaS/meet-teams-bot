import * as record from './record'
import * as State from './state'
import { SoundStreamer } from './sound_streamer'

import { SpokeApiConfig, api, setConfig, sleep } from './api'

import axios from 'axios'
import { SpeakerData } from './observeSpeakers'
import { ApiService } from './recordingServerApi'
import { Transcriber } from './Transcribe/Transcriber'
import { uploadTranscriptTask } from './uploadTranscripts'

export let SPEAKERS: SpeakerData[] = []
export let ATTENDEES: string[] = []
let LAST_SPEAKER_ACTIVITY: number = Date.now()

export * from './state'

const INACTIVITY_THRESHOLD = 60 * 1000 * 30 // ms
const CHECK_INACTIVITY_PERIOD = 60 * 1000

export function addDefaultHeader(name: string, value: string) {
    axios.defaults.headers.common[name] = value
}

function setUserAgent(window: Window, userAgent: string) {
    // Works on Firefox, Chrome, Opera and IE9+
    if ((navigator as any).__defineGetter__) {
        Object.defineProperty(navigator, 'userAgent', {
            get: function () {
                return userAgent
            },
        })
    } else if (Object.defineProperty) {
        Object.defineProperty(navigator, 'userAgent', {
            get: function () {
                return userAgent
            },
        })
    }
    // Works on Safari
    if (window.navigator.userAgent !== userAgent) {
        const userAgentProp = {
            get: function () {
                return userAgent
            },
        }
        try {
            Object.defineProperty(window.navigator, 'userAgent', userAgentProp)
        } catch (e) {
            console.warn('Failed to set userAgent', e)
        }
    }
}

// IMPORTANT : For reasons of current compatibility, this function is only called
// with a single speaker and not an array of multiple speakers. Handling multiple
// speakers should be implemented at some point.
function addSpeaker(speaker: SpeakerData) {
    // console.log(`EXTENSION BACKGROUND PAGE - ADD SPEAKER : ${speaker}`)
    LAST_SPEAKER_ACTIVITY = speaker.timestamp
    SPEAKERS.push(speaker)
    uploadTranscriptTask()
}

function updateLastSpeakerActivity(timestamp: number) {
    // console.log(`EXTENSION BACKGROUND PAGE - UPDATE TS : ${timestamp}`)
    LAST_SPEAKER_ACTIVITY = timestamp
}

// Check speakers inactivity
async function checkInactivity(): Promise<number> {
    while (true) {
        await sleep(CHECK_INACTIVITY_PERIOD)
        if (Date.now() - LAST_SPEAKER_ACTIVITY > INACTIVITY_THRESHOLD) {
            console.warn('[wordPosterWorker] Meuh y a que des bots!!!')
            ApiService.sendMessageToRecordingServer('STOP_MEETING', {
                reason: 'Unusual Inactivity Detected',
            })
                .then((_) => {
                    return 42
                })
                .catch((e) => {
                    console.error(
                        'error STOP_MEETING FROM EXTENSION in background.ts',
                        e,
                    )
                })
        }
    }
}

setUserAgent(
    window,
    'Mozilla/5.0 (Macintosh; Intel Mac OS X 10_15_7) AppleWebKit/537.36 (KHTML, like Gecko) Chrome/91.0.4472.114 Safari/537.36',
)

// IMPORTANT : chrome.runtime methods are only used by Spoke. MeetingBaas prefers AXIOS
function addListener() {
    chrome.runtime.onMessage.addListener(function (
        request: any,
        _sender: chrome.runtime.MessageSender,
        _sendResponse: (response?: any) => void,
    ) {
        switch (request.type) {
            // IMPORTANT : REFRESH_ATTENDEES -> Necessary to Spoke 'summarizeWorker.ts'
            case 'REFRESH_ATTENDEES':
                if (request.payload.length > ATTENDEES.length) {
                    ATTENDEES = request.payload
                }
                break
            default:
                console.log('UNKNOWN_REQUEST', request)
                break
        }
    })
}

// Launch observeSpeakers.js() script inside web page DOM (Meet, teams ...)
function observeSpeakers() {
    chrome.tabs.executeScript(
        {
            code: `var RECORDING_MODE = ${JSON.stringify(
                State.parameters.recording_mode,
            )}; var BOT_NAME = ${JSON.stringify(
                State.parameters.bot_name,
            )}; var MEETING_PROVIDER=${JSON.stringify(
                State.parameters.meetingProvider,
            )}`,
        },
        function () {
            chrome.tabs.executeScript({ file: './js/observeSpeakers.js' })
        },
    )
}

// make startRecording accessible from puppeteer
// Start recording the current tab
export async function startRecording(
    meetingParams: State.MeetingParams,
): Promise<void> {
    try {
        State.addMeetingParams(meetingParams)

        addDefaultHeader('Authorization', State.parameters.user_token)
        let axios_config: SpokeApiConfig = {
            api_server_internal_url: State.parameters.api_server_baseurl,
            api_bot_internal_url: State.parameters.api_bot_baseurl,
            authorizationToken: State.parameters.user_token,
            logError: () => {},
        }
        setConfig(axios_config)
        ApiService.init(meetingParams.local_recording_server_location)
        await ApiService.sendMessageToRecordingServer(
            'LOG',
            'FROM_EXTENSION: ************ Start recording launched. ************',
        )
        observeSpeakers()
        checkInactivity().then((n) => {
            console.log(
                `${n} is the answer to the ultimate question of life, the universe, and everything.`,
            )
        })
        await sleep(1000)
<<<<<<< HEAD
        await record.initMediaRecorder()
        await record.startRecording()
=======
        await record.initMediaRecorder(meetingParams.streaming_output)
        const project = await record.startRecording(
            meetingParams.project_name,
            meetingParams.agenda,
        )
        return project
>>>>>>> a7b5cd05
    } catch (e) {
        console.log('ERROR while start recording', JSON.stringify(e))
    }
}

export async function stopMediaRecorder() {
    await record.stop()
    // add a last fake speaker to trigger the upload of the last editor ( generates an interval )
    SPEAKERS.push({
        name: 'END',
        id: 0,
        timestamp: Date.now(),
        isSpeaking: false,
    })
    await uploadTranscriptTask()
    console.log('stopping transcriber')
}

// Stop the Audio Recording
export async function stopAudioStreaming() {
    SoundStreamer.instance?.stop()
}

export async function waitForUpload() {
    await record.waitUntilComplete()
    await Transcriber.TRANSCRIBER?.stop()
    await Transcriber.TRANSCRIBER?.waitUntilComplete()

    try {
        await record.stopRecordServer(record.SESSION)
    } catch (e) {
        console.error('error in stopRecordServer', e)
    }

    try {
        await api.endMeetingTrampoline(State.parameters.bot_id)
    } catch (e) {
        console.error('error in endMeetingTranpoline', e)
    }
}

const w = window as any
w.addSpeaker = addSpeaker
w.updateLastSpeakerActivity = updateLastSpeakerActivity
w.startRecording = startRecording
w.stopMediaRecorder = stopMediaRecorder
w.waitForUpload = waitForUpload
w.stopAudioStreaming = stopAudioStreaming

addListener()<|MERGE_RESOLUTION|>--- conflicted
+++ resolved
@@ -162,17 +162,8 @@
             )
         })
         await sleep(1000)
-<<<<<<< HEAD
-        await record.initMediaRecorder()
+        await record.initMediaRecorder(meetingParams.streaming_output)
         await record.startRecording()
-=======
-        await record.initMediaRecorder(meetingParams.streaming_output)
-        const project = await record.startRecording(
-            meetingParams.project_name,
-            meetingParams.agenda,
-        )
-        return project
->>>>>>> a7b5cd05
     } catch (e) {
         console.log('ERROR while start recording', JSON.stringify(e))
     }
